--- conflicted
+++ resolved
@@ -13,15 +13,4 @@
 no_implicit_optional = False
 check_untyped_defs = False
 warn_return_any = False
-<<<<<<< HEAD
-warn_unused_ignores = False
-
-[mypy-spritepacker_ui]
-disallow_untyped_defs = False
-disallow_any_unimported = False
-no_implicit_optional = False
-check_untyped_defs = False
-warn_return_any = False
-=======
->>>>>>> 6e070a14
 warn_unused_ignores = False